{
    "physicsMapping" : {
        "ups.temperature"       :   "temperature.default",
        "ups.load"              :   "load.default",
        "ups.realpower"         :   "realpower.default",
        "ups.L1.realpower"      :   "realpower.output.L1",
        "ups.L2.realpower"      :   "realpower.output.L2",
        "ups.L3.realpower"      :   "realpower.output.L3",

        "input.frequency"       :   "frequency.input",

        "input.load"            :   "load.default",
        "input.L1.load"         :   "load.input.L1",
        "input.L2.load"         :   "load.input.L2",
        "input.L3.load"         :   "load.input.L3",

        "input.voltage"         :   "voltage.input.L1-N",
        "input.L1.voltage"      :   "voltage.input.L1-N",
        "input.L2.voltage"      :   "voltage.input.L2-N",
        "input.L3.voltage"      :   "voltage.input.L3-N",

        "input.current"         :   "current.input.L1",
        "input.L1.current"      :   "current.input.L1",
        "input.L2.current"      :   "current.input.L2",
        "input.L3.current"      :   "current.input.L3",
        "input.current.nominal" :   "current.input.nominal",

        "input.realpower"       :   "realpower.default",
        "input.L1.realpower"    :   "realpower.input.L1",
        "input.L2.realpower"    :   "realpower.input.L2",
        "input.L3.realpower"    :   "realpower.input.L3",
        "input.realpower"       :   "realpower.output.L1",
        "output.L1.realpower"   :   "realpower.output.L1",
        "output.L2.realpower"   :   "realpower.output.L2",
        "output.L3.realpower"   :   "realpower.output.L3",

        "input.power"           :   "power.default",
        "input.L1.power"        :   "power.input.L1",
        "input.L2.power"        :   "power.input.L2",
        "input.L3.power"        :   "power.input.L3",

        "output.voltage"        :   "voltage.output.L1-N",
        "output.current"        :   "current.output.L1",
        "output.L1-N.voltage"   :   "voltage.output.L1-N",

        "output.L1.current"     :   "current.output.L1",
        "output.L2-N.voltage"   :   "voltage.output.L2-N",
        "output.L2.realpower"   :   "realpower.output.L2",
        "output.L2.current"     :   "current.output.L2",
        "output.L3-N.voltage"   :   "voltage.output.L3-N",
        "output.L3.realpower"   :   "realpower.output.L3",
        "output.L3.current"     :   "current.output.L3",

        "battery.charge"        :   "charge.battery",
        "battery.runtime"       :   "runtime.battery",

        "outlet.realpower"      :   "realpower.default",
        "outlet.#.current"      :   "current.outlet.#",
        "outlet.#.voltage"      :   "voltage.outlet.#",
        "outlet.#.realpower"    :   "realpower.outlet.#",
        "outlet.group.#.load"   :   "load.outlet.group.#",

        "ups.realpower.nominal" :   "realpower.nominal",

        "input.1.voltage"       :   "voltage.input.1",
        "input.2.voltage"       :   "voltage.input.2",
        "input.source"          :   "input.source",
        "input.source.preferred" :  "input.source.preferred",
        "input.1.voltage.status" :  "status.input.1.voltage",
        "input.2.voltage.status" :  "status.input.2.voltage",
        "input.1.frequency.status" : "status.input.1.frequency",
<<<<<<< HEAD
        "input.2.frequency.status" : "status.input.2.frequency"
=======
        "input.2.frequency.status" : "status.input.2.frequency",

        "input.phase.shift"        : "input.phase.shift"
>>>>>>> 006d38b2
    },
    "physicsMapping - comments" : {
        "input.load" : "not found in nut drivers, including input.L?.load ??",
        "input.L1.voltage" : "as far NUT doesn't support DMTF format, multi-phase is not yet full supported, so NUT publishes voltage in a simple way",
        "input.L2.voltage" : "as far NUT doesn't support DMTF format, multi-phase is not yet full supported, so NUT publishes voltage in a simple way",
        "input.L3.voltage" : "as far NUT doesn't support DMTF format, multi-phase is not yet full supported, so NUT publishes voltage in a simple way",
        "input.realpower" : "FIXME after demo: using input, as output doesn't work correctly",
        "input.L1.power" : "not in snmp drivers ??"

    },
    "inventoryMapping" : {
        "device.model"          :       "model",
        "ups.model"             :       "model",
        "device.mfr"            :       "manufacturer",
        "ups.mfr"               :       "manufacturer",
        "device.serial"         :       "serial_no",
        "device.type"           :       "device.type",
        "type"                  :       "device.type",
        "device.description"    :       "device.description",
        "device.contact"        :       "device.contact",
        "device.location"       :       "device.location",
        "device.part"           :       "device.part",
        "ups.status"            :       "status.ups",
        "ups.alarm"             :       "ups.alarm",
        "ups.serial"            :       "serial_no",
        "battery.date"          :       "battery.date",
        "battery.type"          :       "battery.type",
        "input.phases"          :       "phases.input",
        "output.phases"         :       "phases.output",

        "outlet.count"          :       "outlet.count",
        "outlet.#.desc"         :       "outlet.#.label",
        "outlet.#.groupid"      :       "outlet.#.group",

        "outlet.group.count"    :       "outlet.group.count",
        "outlet.group.#.name"   :       "outlet.group.#.name",
        "outlet.group.#.count"  :       "outlet.group.#.count",

        "outlet.#.status"       :       "status.outlet.#",

        "input.current.nominal" :       "max_current",
        "ups.realpower.nominal" :       "max_power",
        "ups.firmware"          :       "firmware"
    }
}<|MERGE_RESOLUTION|>--- conflicted
+++ resolved
@@ -69,13 +69,9 @@
         "input.1.voltage.status" :  "status.input.1.voltage",
         "input.2.voltage.status" :  "status.input.2.voltage",
         "input.1.frequency.status" : "status.input.1.frequency",
-<<<<<<< HEAD
-        "input.2.frequency.status" : "status.input.2.frequency"
-=======
         "input.2.frequency.status" : "status.input.2.frequency",
 
         "input.phase.shift"        : "input.phase.shift"
->>>>>>> 006d38b2
     },
     "physicsMapping - comments" : {
         "input.load" : "not found in nut drivers, including input.L?.load ??",
