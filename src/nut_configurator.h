/*  =========================================================================
    nut_configurator - NUT configurator class

    Copyright (C) 2014 - 2017 Eaton

    This program is free software; you can redistribute it and/or modify
    it under the terms of the GNU General Public License as published by
    the Free Software Foundation; either version 2 of the License, or
    (at your option) any later version.

    This program is distributed in the hope that it will be useful,
    but WITHOUT ANY WARRANTY; without even the implied warranty of
    MERCHANTABILITY or FITNESS FOR A PARTICULAR PURPOSE.  See the
    GNU General Public License for more details.

    You should have received a copy of the GNU General Public License along
    with this program; if not, write to the Free Software Foundation, Inc.,
    51 Franklin Street, Fifth Floor, Boston, MA 02110-1301 USA.
    =========================================================================
*/

#ifndef NUT_CONFIGURATOR_H_INCLUDED
#define NUT_CONFIGURATOR_H_INCLUDED

#include "asset_state.h"

#include <map>
#include <vector>
#include <string>

<<<<<<< HEAD
// core.git/src/shared/asset_types.h
enum asset_type {
    TUNKNOWN     = 0,
    GROUP       = 1,
    DATACENTER  = 2,
    ROOM        = 3,
    ROW         = 4,
    RACK        = 5,
    DEVICE      = 6
};

enum asset_subtype {
    SUNKNOWN = 0,
    UPS = 1,
    GENSET,
    EPDU,
    PDU,
    SERVER,
    FEED,
    STS,
    SWITCH,
    STORAGE,
    VIRTUAL,
    N_A = 11
    /* ATTENTION: don't change N_A id. It is used as default value in init.sql for types, that don't have N_A */
};

enum asset_operation {
    INSERT = 1,
    DELETE,
    UPDATE,
    GET,
    RETIRE,
    ENABLE,
    DISABLE
};


=======
>>>>>>> aabd65cb
struct AutoConfigurationInfo
{
    enum {
        STATE_NEW,
        STATE_CONFIGURING,
        STATE_CONFIGURED,
        STATE_DELETING
    } state;
    // Used to mark visited nodes when refreshing the asset list
    int traversal_color;
    const AssetState::Asset *asset;
};

class NUTConfigurator {
 public:
    bool configure( const std::string &name, const AutoConfigurationInfo &info );
    void erase(const std::string &name);
    static bool known_assets(std::vector<std::string>& assets);
 private:
    static std::vector<std::string>::const_iterator selectBest( const std::vector<std::string> &configs);
    static void updateNUTConfig();
    static std::vector<std::string>::const_iterator stringMatch( const std::vector<std::string> &texts, const char *pattern);
    static bool match( const std::vector<std::string> &texts, const char *pattern);
    static bool isEpdu( const std::vector<std::string> &texts);
    static bool isAts( const std::vector<std::string> &texts);
    static bool isUps( const std::vector<std::string> &texts);
    static bool canSnmp( const std::vector<std::string> &texts);
    static bool canXml( const std::vector<std::string> &texts);
    static std::vector<std::string>::const_iterator getBestSnmpMib( const std::vector<std::string> &configs);
    static void systemctl( const std::string &operation, const std::string &service );
};

//  Self test of this class
void nut_configurator_test (bool verbose);

#endif<|MERGE_RESOLUTION|>--- conflicted
+++ resolved
@@ -28,47 +28,6 @@
 #include <vector>
 #include <string>
 
-<<<<<<< HEAD
-// core.git/src/shared/asset_types.h
-enum asset_type {
-    TUNKNOWN     = 0,
-    GROUP       = 1,
-    DATACENTER  = 2,
-    ROOM        = 3,
-    ROW         = 4,
-    RACK        = 5,
-    DEVICE      = 6
-};
-
-enum asset_subtype {
-    SUNKNOWN = 0,
-    UPS = 1,
-    GENSET,
-    EPDU,
-    PDU,
-    SERVER,
-    FEED,
-    STS,
-    SWITCH,
-    STORAGE,
-    VIRTUAL,
-    N_A = 11
-    /* ATTENTION: don't change N_A id. It is used as default value in init.sql for types, that don't have N_A */
-};
-
-enum asset_operation {
-    INSERT = 1,
-    DELETE,
-    UPDATE,
-    GET,
-    RETIRE,
-    ENABLE,
-    DISABLE
-};
-
-
-=======
->>>>>>> aabd65cb
 struct AutoConfigurationInfo
 {
     enum {
