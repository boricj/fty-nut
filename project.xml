--- conflicted
+++ resolved
@@ -75,29 +75,6 @@
 
     <use project = "fty-common-mlm" libname = "libfty_common_mlm" header = "fty_common_mlm.h"
         repository = "https://github.com/42ity/fty-common-mlm.git"
-<<<<<<< HEAD
-        test = "fty_commmon_mlm_selftest"
-        release = "master" >
-      <use project = "malamute" min_major = "1" test = "mlm_server_test"
-           repository="https://github.com/42ity/malamute.git"
-           release = "1.0-FTY-master"
-           />
-      <use project = "cxxtools" test="cxxtools::Utf8Codec::Utf8Codec" header="cxxtools/allocator.h"
-           repository = "https://github.com/42ity/cxxtools.git"
-           release = "2.2-FTY-master"
-           />
-      <use project = "libsodium" prefix = "sodium"
-           repository = "https://github.com/42ity/libsodium.git"
-           release = "1.0.5-FTY-master"
-           test = "sodium_init" />
-      <use project = "czmq"
-           repository="https://github.com/42ity/czmq.git"
-           release = "v3.0.2-FTY-master"
-           min_major = "3" min_minor = "0" min_patch = "2" >
-        <use project = "libzmq"
-             repository="https://github.com/42ity/libzmq.git"
-             release = "4.2.0-FTY-master" >
-=======
         release = "master"
         test = "fty_common_mlm_selftest" >
 
@@ -158,7 +135,6 @@
                 repository = "https://github.com/42ity/log4cplus.git"
                 release = "1.1.2-FTY-master"
                 />
->>>>>>> e070f112
         </use>
     </use>
 
@@ -236,12 +212,9 @@
             <add_config_opts>--with-dmfsnmp-regenerate=no</add_config_opts>
     </use>
 
-<<<<<<< HEAD
     <use project = "fty_shm" libname = "libfty_shm" header="fty_shm.h" min_major = "1" test = "fty_shm_test"
-    />
-
-=======
->>>>>>> e070f112
+        repository = "https://github.com/42ity/fty-shm.git" />
+
     <header name = "nut_mlm" private = "1">Malamute connection helpers</header>
     <class name = "cidr"            private = "1">C++ Wrapper around libcidr</class>
     <class name = "nutscan"         private = "1">Wrapper around nut-scanner tool</class>
